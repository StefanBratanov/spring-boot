--- conflicted
+++ resolved
@@ -1,9 +1,5 @@
 /*
-<<<<<<< HEAD
- * Copyright 2012-2020 the original author or authors.
-=======
  * Copyright 2012-2021 the original author or authors.
->>>>>>> 306b6f69
  *
  * Licensed under the Apache License, Version 2.0 (the "License");
  * you may not use this file except in compliance with the License.
@@ -82,13 +78,9 @@
 				RegisteredFilter registeredFilter = new RegisteredFilter(invocation.getArgument(1));
 				MockServletWebServer.this.registeredFilters.add(registeredFilter);
 				return registeredFilter.getRegistration();
-<<<<<<< HEAD
 			}).when(this.servletContext).addFilter(anyString(), any(Filter.class));
-=======
-			});
 			final SessionCookieConfig sessionCookieConfig = new MockSessionCookieConfig();
 			given(this.servletContext.getSessionCookieConfig()).willReturn(sessionCookieConfig);
->>>>>>> 306b6f69
 			final Map<String, String> initParameters = new HashMap<>();
 			lenient().doAnswer((invocation) -> {
 				initParameters.put(invocation.getArgument(0), invocation.getArgument(1));
