plugins {
	id "org.springframework.boot.bom"
	id "org.springframework.boot.conventions"
	id "org.springframework.boot.deployed"
}

description = "Spring Boot Dependencies"

bom {
	effectiveBomArtifact()
	upgrade {
		policy = "any"
		gitHub {
			issueLabels = ["type: dependency-upgrade"]
		}
	}
	library("ANTLR2", "2.7.7") {
		prohibit("20030911") {
			because "it is old version that used a different versioning scheme"
		}
		group("antlr") {
			modules = [
				"antlr"
			]
		}
	}
	library("AppEngine SDK", "1.9.93") {
		group("com.google.appengine") {
			modules = [
				"appengine-api-1.0-sdk"
			]
		}
	}
	library("Artemis", "2.20.0") {
		group("org.apache.activemq") {
			modules = [
				"artemis-amqp-protocol",
				"artemis-commons",
				"artemis-core-client",
				"artemis-jakarta-client",
				"artemis-jakarta-server",
				"artemis-journal",
				"artemis-selector",
				"artemis-server",
				"artemis-service-extensions"
			]
		}
	}
	library("AspectJ", "1.9.7") {
		group("org.aspectj") {
			modules = [
				"aspectjrt",
				"aspectjtools",
				"aspectjweaver"
			]
		}
	}
	library("AssertJ", "3.22.0") {
		group("org.assertj") {
			modules = [
				"assertj-core"
			]
		}
	}
	library("Awaitility", "4.1.1") {
		group("org.awaitility") {
			modules = [
				"awaitility",
				"awaitility-groovy",
				"awaitility-kotlin",
				"awaitility-scala"
			]
		}
	}
	library("Build Helper Maven Plugin", "3.3.0") {
		group("org.codehaus.mojo") {
			plugins = [
				"build-helper-maven-plugin"
			]
		}
	}
	library("Byte Buddy", "1.12.7") {
		group("net.bytebuddy") {
			modules = [
				"byte-buddy",
				"byte-buddy-agent"
			]
		}
	}
	library("Caffeine", "3.0.5") {
		group("com.github.ben-manes.caffeine") {
			modules = [
				"caffeine",
				"guava",
				"jcache",
				"simulator"
			]
		}
	}
	library("Cassandra Driver", "4.13.0") {
		group("com.datastax.oss") {
			imports = [
				"java-driver-bom"
			]
			modules = [
				"java-driver-core" {
					exclude group: "org.slf4j", module: "jcl-over-slf4j"
				}
			]
		}
	}
	library("Classmate", "1.5.1") {
		group("com.fasterxml") {
			modules = [
				"classmate"
			]
		}
	}
	library("Commons Codec", "1.15") {
		group("commons-codec") {
			modules = [
				"commons-codec"
			]
		}
	}
	library("Commons DBCP2", "2.9.0") {
		group("org.apache.commons") {
			modules = [
				"commons-dbcp2" {
					exclude group: "commons-logging", module: "commons-logging"
				}
			]
		}
	}
	library("Commons Lang3", "3.12.0") {
		group("org.apache.commons") {
			modules = [
				"commons-lang3"
			]
		}
	}
	library("Commons Pool", "1.6") {
		group("commons-pool") {
			modules = [
				"commons-pool"
			]
		}
	}
	library("Commons Pool2", "2.11.1") {
		group("org.apache.commons") {
			modules = [
				"commons-pool2"
			]
		}
	}
	library("Couchbase Client", "3.2.4") {
		group("com.couchbase.client") {
			modules = [
				"java-client"
			]
		}
	}
	library("DB2 JDBC", "11.5.7.0") {
		group("com.ibm.db2") {
			modules = [
				"jcc"
			]
		}
	}
	library("Dependency Management Plugin", "1.0.11.RELEASE") {
		group("io.spring.gradle") {
			modules = [
				"dependency-management-plugin"
			]
		}
	}
	library("Derby", "10.15.2.0") {
		group("org.apache.derby") {
			modules = [
				"derby",
				"derbyclient",
				"derbyshared",
				"derbytools"
			]
		}
	}
	library("Dropwizard Metrics", "4.2.7") {
		group("io.dropwizard.metrics") {
			imports = [
				"metrics-bom"
			]
		}
	}
	library("Elasticsearch", "7.16.2") {
		group("org.elasticsearch") {
			modules = [
				"elasticsearch"
			]
		}
		group("org.elasticsearch.client") {
			modules = [
				"transport",
				"elasticsearch-rest-client" {
					exclude group: "commons-logging", module: "commons-logging"
				},
				"elasticsearch-rest-client-sniffer" {
					exclude group: "commons-logging", module: "commons-logging"
				},
				"elasticsearch-rest-high-level-client"
			]
		}
		group("org.elasticsearch.distribution.integ-test-zip") {
			modules = [
				"elasticsearch" {
					type = 'zip'
				}
			]
		}
		group("org.elasticsearch.plugin") {
			modules = [
				"transport-netty4-client"
			]
		}
	}
	library("Embedded Mongo", "3.2.8") {
		group("de.flapdoodle.embed") {
			modules = [
				"de.flapdoodle.embed.mongo"
			]
		}
	}
	library("Flyway", "8.4.2") {
		group("org.flywaydb") {
			modules = [
				"flyway-core",
				"flyway-firebird",
				"flyway-mysql",
                "flyway-sqlserver"
			]
			plugins = [
				"flyway-maven-plugin"
			]
		}
	}
	library("FreeMarker", "2.3.31") {
		group("org.freemarker") {
			modules = [
				"freemarker"
			]
		}
	}
	library("Git Commit ID Plugin", "5.0.0") {
		group("io.github.git-commit-id") {
			plugins = [
				"git-commit-id-maven-plugin"
			]
		}
	}
	library("Glassfish EL", "4.0.2") {
		group("org.glassfish") {
			modules = [
				"jakarta.el"
			]
		}
	}
	library("Glassfish JAXB", "3.0.2") {
		group("org.glassfish.jaxb") {
			modules = [
				"codemodel",
				"codemodel-annotation-compiler",
				"jaxb-jxc",
				"jaxb-runtime",
				"jaxb-xjc",
				"txw2",
				"txwc2",
				"xsom"
			]
		}
	}
	library("Glassfish JSTL", "2.0.0") {
		group("org.glassfish.web") {
			modules = [
				"jakarta.servlet.jsp.jstl"
			]
		}
	}
	library("Groovy", "3.0.9") {
		group("org.codehaus.groovy") {
			imports = [
				"groovy-bom"
			]
		}
	}
	library("Gson", "2.8.9") {
		group("com.google.code.gson") {
			modules = [
				"gson"
			]
		}
	}
	library("H2", "2.1.210") {
		group("com.h2database") {
			modules = [
				"h2"
			]
		}
	}
	library("Hamcrest", "2.2") {
		group("org.hamcrest") {
			modules = [
				"hamcrest",
				"hamcrest-core",
				"hamcrest-library"
			]
		}
	}
	library("Hazelcast", "5.0.2") {
		group("com.hazelcast") {
			modules = [
				"hazelcast",
				"hazelcast-spring"
			]
		}
	}
	library("Hazelcast Hibernate5", "2.2.1") {
		group("com.hazelcast") {
			modules = [
				"hazelcast-hibernate52",
				"hazelcast-hibernate53"
			]
		}
	}
	library("Hibernate", "5.6.4.Final") {
		group("org.hibernate") {
			modules = [
				"hibernate-c3p0",
				"hibernate-core-jakarta",
				"hibernate-ehcache",
				"hibernate-entitymanager",
				"hibernate-envers-jakarta",
				"hibernate-hikaricp",
				"hibernate-java8",
				"hibernate-jcache",
				"hibernate-jpamodelgen-jakarta",
				"hibernate-micrometer",
				"hibernate-proxool",
				"hibernate-spatial",
				"hibernate-testing-jakarta",
				"hibernate-vibur"
			]
		}
	}
	library("Hibernate Validator", "7.0.1.Final") {
		group("org.hibernate.validator") {
			modules = [
				"hibernate-validator",
				"hibernate-validator-annotation-processor"
			]
		}
	}
	library("HikariCP", "5.0.1") {
		group("com.zaxxer") {
			modules = [
				"HikariCP"
			]
		}
	}
	library("HSQLDB", "2.6.1") {
		group("org.hsqldb") {
			modules = [
				"hsqldb"
			]
		}
	}
	library("HtmlUnit", "2.56.0") {
		group("net.sourceforge.htmlunit") {
			modules = [
				"htmlunit" {
					exclude group: "commons-logging", module: "commons-logging"
				}
			]
		}
	}
	library("HttpAsyncClient", "4.1.5") {
		group("org.apache.httpcomponents") {
			modules = [
				"httpasyncclient" {
					exclude group: "commons-logging", module: "commons-logging"
				}
			]
		}
	}
	library("HttpClient", "4.5.13") {
		group("org.apache.httpcomponents") {
			modules = [
				"fluent-hc",
				"httpclient" {
					exclude group: "commons-logging", module: "commons-logging"
				},
				"httpclient-cache",
				"httpclient-osgi",
				"httpclient-win",
				"httpmime"
			]
		}
	}
	library("HttpClient5", "5.1.2") {
		group("org.apache.httpcomponents.client5") {
			modules = [
				"httpclient5",
				"httpclient5-cache",
				"httpclient5-fluent",
				"httpclient5-win",
			]
		}
	}
	library("HttpCore", "4.4.15") {
		group("org.apache.httpcomponents") {
			modules = [
				"httpcore",
				"httpcore-nio"
			]
		}
	}
	library("HttpCore5", "5.1.3") {
		group("org.apache.httpcomponents.core5") {
			modules = [
				"httpcore5",
				"httpcore5-h2",
				"httpcore5-reactive"
			]
		}
	}
	library("InfluxDB Java", "2.22") {
		group("org.influxdb") {
			modules = [
				"influxdb-java"
			]
		}
	}
	library("Jackson Bom", "2.13.1") {
		group("com.fasterxml.jackson") {
			imports = [
				"jackson-bom"
			]
		}
	}
	library("Jakarta Activation", "2.0.1") {
		group("com.sun.activation") {
			modules = [
				"jakarta.activation"
			]
		}
		group("jakarta.activation") {
			modules = [
				"jakarta.activation-api"
			]
		}
	}
	library("Jakarta Annotation", "2.0.0") {
		group("jakarta.annotation") {
			modules = [
				"jakarta.annotation-api"
			]
		}
	}
	library("Jakarta JMS", "3.0.0") {
		group("jakarta.jms") {
			modules = [
				"jakarta.jms-api"
			]
		}
	}
	library("Jakarta Json", "2.0.1") {
		group("jakarta.json") {
			modules = [
				"jakarta.json-api"
			]
		}
	}
	library("Jakarta Json Bind", "2.0.0") {
		group("jakarta.json.bind") {
			modules = [
				"jakarta.json.bind-api"
			]
		}
	}
	library("Jakarta Mail", "2.0.1") {
		group("jakarta.mail") {
			modules = [
				"jakarta.mail-api"
			]
		}
	}
	library("Jakarta Management", "1.1.4") {
		group("jakarta.management.j2ee") {
			modules = [
				"jakarta.management.j2ee-api"
			]
		}
	}
	library("Jakarta Persistence", "3.0.0") {
		group("jakarta.persistence") {
			modules = [
				"jakarta.persistence-api"
			]
		}
	}
	library("Jakarta Servlet", "5.0.0") {
		group("jakarta.servlet") {
			modules = [
				"jakarta.servlet-api"
			]
		}
	}
	library("Jakarta Servlet JSP JSTL", "2.0.0") {
		group("jakarta.servlet.jsp.jstl") {
			modules = [
				"jakarta.servlet.jsp.jstl-api"
			]
		}
	}
	library("Jakarta Transaction", "2.0.0") {
		group("jakarta.transaction") {
			modules = [
				"jakarta.transaction-api"
			]
		}
	}
	library("Jakarta Validation", "3.0.1") {
		group("jakarta.validation") {
			modules = [
				"jakarta.validation-api"
			]
		}
	}
	library("Jakarta WebSocket", "2.0.0") {
		group("jakarta.websocket") {
			modules = [
				"jakarta.websocket-api"
			]
		}
	}
	library("Jakarta WS RS", "3.0.0") {
		group("jakarta.ws.rs") {
			modules = [
				"jakarta.ws.rs-api"
			]
		}
	}
	library("Jakarta XML Bind", "3.0.1") {
		group("jakarta.xml.bind") {
			modules = [
				"jakarta.xml.bind-api"
			]
		}
	}
	library("Jakarta XML SOAP", "2.0.1") {
		group("jakarta.xml.soap") {
			modules = [
					"jakarta.xml.soap-api"
			]
		}
	}
	library("Jakarta XML WS", "3.0.1") {
		group("jakarta.xml.ws") {
			modules = [
				"jakarta.xml.ws-api"
			]
		}
	}
	library("Janino", "3.1.6") {
		group("org.codehaus.janino") {
			modules = [
				"commons-compiler",
				"commons-compiler-jdk",
				"janino"
			]
		}
	}
	library("Javax Cache", "1.1.1") {
		group("javax.cache") {
			modules = [
				"cache-api"
			]
		}
	}
	library("Javax Money", "1.1") {
		group("javax.money") {
			modules = [
				"money-api"
			]
		}
	}
	library("Jaxen", "1.2.0") {
		group("jaxen") {
			modules = [
				"jaxen"
			]
		}
	}
	library("Jaybird", "4.0.5.java8") {
		group("org.firebirdsql.jdbc") {
			modules = [
				"jaybird",
				"jaybird-jdk18"
			]
		}
	}
	library("JBoss Logging", "3.4.3.Final") {
		group("org.jboss.logging") {
			modules = [
				"jboss-logging"
			]
		}
	}
	library("JDOM2", "2.0.6.1") {
		group("org.jdom") {
			modules = [
				"jdom2"
			]
		}
	}
	library("Jedis", "3.8.0") {
		group("redis.clients") {
			modules = [
				"jedis"
			]
		}
	}
	library("Jetty EL", "10.0.7") {
		group("org.mortbay.jasper") {
			modules = [
				"apache-el"
			]
		}
	}
	library("Jetty Reactive HTTPClient", "3.0.4") {
		group("org.eclipse.jetty") {
			modules = [
				"jetty-reactive-httpclient"
			]
		}
	}
	library("Jetty", "11.0.7") {
		group("org.eclipse.jetty") {
			imports = [
				"jetty-bom"
			]
		}
	}
	library("JMustache", "1.15") {
		group("com.samskivert") {
			modules = [
				"jmustache"
			]
		}
	}
	library("jOOQ", "3.16.2") {
		group("org.jooq") {
			modules = [
				"jooq",
				"jooq-codegen",
				"jooq-kotlin",
				"jooq-meta"
			]
			plugins = [
				"jooq-codegen-maven"
			]
		}
	}
	library("Json Path", "2.6.0") {
		group("com.jayway.jsonpath") {
			modules = [
				"json-path",
				"json-path-assert"
			]
		}
	}
	library("Json-smart", "2.4.7") {
		group("net.minidev") {
			modules = [
				"json-smart"
			]
		}
	}
	library("JsonAssert", "1.5.0") {
		group("org.skyscreamer") {
			modules = [
				"jsonassert"
			]
		}
	}
	library("JSTL", "1.2") {
		group("javax.servlet") {
			modules = [
				"jstl"
			]
		}
	}
	library("JTDS", "1.3.1") {
		group("net.sourceforge.jtds") {
			modules = [
				"jtds"
			]
		}
	}
	library("JUnit", "4.13.2") {
		group("junit") {
			modules = [
				"junit"
			]
		}
	}
	library("JUnit Jupiter", "5.8.2") {
		group("org.junit") {
			imports = [
				"junit-bom"
			]
		}
	}
	library("Kafka", "3.0.0") {
		group("org.apache.kafka") {
			modules = [
				"connect-api",
				"connect-basic-auth-extension",
				"connect-file",
				"connect-json",
				"connect-runtime",
				"connect-transforms",
				"kafka-clients",
				"kafka-metadata",
				"kafka-log4j-appender",
				"kafka-streams",
				"kafka-streams-scala_2.12",
				"kafka-streams-scala_2.13",
				"kafka-streams-test-utils",
				"kafka-tools",
				"kafka_2.12",
				"kafka_2.13"
			]
		}
	}
	library("Kotlin", "${kotlinVersion}") {
		group("org.jetbrains.kotlin") {
			imports = [
				"kotlin-bom"
			]
			plugins = [
				"kotlin-maven-plugin"
			]
		}
	}
	library("Kotlin Coroutines", "1.6.0") {
		group("org.jetbrains.kotlinx") {
			imports = [
				"kotlinx-coroutines-bom"
			]
		}
	}
	library("Lettuce", "6.1.6.RELEASE") {
		group("io.lettuce") {
			modules = [
				"lettuce-core"
			]
		}
	}
	library("Liquibase", "4.7.0") {
		group("org.liquibase") {
			modules = [
				"liquibase-cdi",
				"liquibase-core"
			]
			plugins = [
				"liquibase-maven-plugin"
			]
		}
	}
	library("Log4j2", "2.17.1") {
		group("org.apache.logging.log4j") {
			imports = [
				"log4j-bom"
			]
		}
	}
	library("Logback", "1.2.10") {
		group("ch.qos.logback") {
			modules = [
				"logback-access",
				"logback-classic",
				"logback-core"
			]
		}
	}
	library("Lombok", "1.18.22") {
		group("org.projectlombok") {
			modules = [
				"lombok"
			]
		}
	}
	library("MariaDB", "2.7.5") {
		group("org.mariadb.jdbc") {
			modules = [
				"mariadb-java-client"
			]
		}
	}
	library("Maven AntRun Plugin", "3.0.0") {
		group("org.apache.maven.plugins") {
			plugins = [
				"maven-antrun-plugin"
			]
		}
	}
	library("Maven Assembly Plugin", "3.3.0") {
		group("org.apache.maven.plugins") {
			plugins = [
				"maven-assembly-plugin"
			]
		}
	}
	library("Maven Clean Plugin", "3.1.0") {
		group("org.apache.maven.plugins") {
			plugins = [
				"maven-clean-plugin"
			]
		}
	}
	library("Maven Compiler Plugin", "3.9.0") {
		group("org.apache.maven.plugins") {
			plugins = [
				"maven-compiler-plugin"
			]
		}
	}
	library("Maven Dependency Plugin", "3.2.0") {
		group("org.apache.maven.plugins") {
			plugins = [
				"maven-dependency-plugin"
			]
		}
	}
	library("Maven Deploy Plugin", "2.8.2") {
		group("org.apache.maven.plugins") {
			plugins = [
				"maven-deploy-plugin"
			]
		}
	}
	library("Maven Enforcer Plugin", "3.0.0") {
		group("org.apache.maven.plugins") {
			plugins = [
				"maven-enforcer-plugin"
			]
		}
	}
	library("Maven Failsafe Plugin", "2.22.2") {
		group("org.apache.maven.plugins") {
			plugins = [
				"maven-failsafe-plugin"
			]
		}
	}
	library("Maven Help Plugin", "3.2.0") {
		group("org.apache.maven.plugins") {
			plugins = [
				"maven-help-plugin"
			]
		}
	}
	library("Maven Install Plugin", "2.5.2") {
		group("org.apache.maven.plugins") {
			plugins = [
				"maven-install-plugin"
			]
		}
	}
	library("Maven Invoker Plugin", "3.2.2") {
		group("org.apache.maven.plugins") {
			plugins = [
				"maven-invoker-plugin"
			]
		}
	}
	library("Maven Jar Plugin", "3.2.2") {
		group("org.apache.maven.plugins") {
			plugins = [
				"maven-jar-plugin"
			]
		}
	}
	library("Maven Javadoc Plugin", "3.3.1") {
		group("org.apache.maven.plugins") {
			plugins = [
				"maven-javadoc-plugin"
			]
		}
	}
	library("Maven Resources Plugin", "3.2.0") {
		group("org.apache.maven.plugins") {
			plugins = [
				"maven-resources-plugin"
			]
		}
	}
	library("Maven Shade Plugin", "3.2.4") {
		group("org.apache.maven.plugins") {
			plugins = [
				"maven-shade-plugin"
			]
		}
	}
	library("Maven Source Plugin", "3.2.1") {
		group("org.apache.maven.plugins") {
			plugins = [
				"maven-source-plugin"
			]
		}
	}
	library("Maven Surefire Plugin", "2.22.2") {
		group("org.apache.maven.plugins") {
			plugins = [
				"maven-surefire-plugin"
			]
		}
	}
	library("Maven War Plugin", "3.3.2") {
		group("org.apache.maven.plugins") {
			plugins = [
				"maven-war-plugin"
			]
		}
	}
	library("Micrometer", "2.0.0-M1") {
		group("io.micrometer") {
			modules = [
				"micrometer-registry-stackdriver" {
					exclude group: "javax.annotation", module: "javax.annotation-api"
				}
			]
			imports = [
				"micrometer-bom"
			]
		}
	}
	library("MIMEPull", "1.9.15") {
		group("org.jvnet.mimepull") {
			modules = [
				"mimepull"
			]
		}
	}
	library("Mockito", "4.2.0") {
		group("org.mockito") {
			modules = [
				"mockito-core",
				"mockito-inline",
				"mockito-junit-jupiter"
			]
		}
	}
	library("MongoDB", "4.4.1") {
		group("org.mongodb") {
			modules = [
				"bson",
				"mongodb-driver-core",
				"mongodb-driver-legacy",
				"mongodb-driver-reactivestreams",
				"mongodb-driver-sync"
			]
		}
	}
	library("MSSQL JDBC", "9.4.1.jre8") {
		group("com.microsoft.sqlserver") {
			modules = [
				"mssql-jdbc"
			]
		}
	}
	library("MySQL", "8.0.28") {
		group("mysql") {
			modules = [
				"mysql-connector-java" {
					exclude group: "com.google.protobuf", module: "protobuf-java"
				}
			]
		}
	}
	library("NekoHTML", "1.9.22") {
		group("net.sourceforge.nekohtml") {
			modules = [
				"nekohtml"
			]
		}
	}
	library("Neo4j Java Driver", "4.4.2") {
		group("org.neo4j.driver") {
			modules = [
				"neo4j-java-driver"
			]
		}
	}
	library("Netty", "4.1.73.Final") {
		group("io.netty") {
			imports = [
				"netty-bom"
			]
		}
	}
	library("Netty tcNative", "2.0.47.Final") {
		group("io.netty") {
			modules = [
				"netty-tcnative",
				"netty-tcnative-boringssl-static"
			]
		}
	}
	library("OkHttp3", "3.14.9") {
		prohibit("[4.0.0-alpha01,)") {
			because "it requires Kotlin"
		}
		group("com.squareup.okhttp3") {
			modules = [
				"logging-interceptor",
				"mockwebserver",
				"okcurl",
				"okhttp",
				"okhttp-dnsoverhttps",
				"okhttp-sse",
				"okhttp-testing-support",
				"okhttp-tls",
				"okhttp-urlconnection"
			]
		}
	}
	library("Oracle Database", "21.4.0.0.1") {
		group("com.oracle.database.jdbc") {
			imports = [
				"ojdbc-bom"
			]
		}
	}
	library("Postgresql", "42.3.1") {
		group("org.postgresql") {
			modules = [
				"postgresql"
			]
		}
	}
	library("Prometheus Client", "0.14.1") {
		group("io.prometheus") {
			imports = [
				"simpleclient_bom"
			]
		}
	}
	library("Quartz", "2.3.2") {
		group("org.quartz-scheduler") {
			modules = [
				"quartz" {
					exclude group: "com.mchange", module: "c3p0"
					exclude group: "com.zaxxer", module: "*"
				},
				"quartz-jobs"
			]
		}
	}
	library("QueryDSL", "5.0.0") {
		group("com.querydsl") {
			imports = [
				"querydsl-bom"
			]
		}
	}
	library("R2DBC Bom", "Borca-RELEASE") {
		group("io.r2dbc") {
			imports = [
					"r2dbc-bom"
			]
		}
	}
	library("Rabbit AMQP Client", "5.14.1") {
		group("com.rabbitmq") {
			modules = [
				"amqp-client"
			]
		}
	}
	library("Rabbit Stream Client", "0.4.0") {
		group("com.rabbitmq") {
			modules = [
					"stream-client"
			]
		}
	}
	library("Reactive Streams", "1.0.3") {
		group("org.reactivestreams") {
			modules = [
				"reactive-streams"
			]
		}
	}
<<<<<<< HEAD
	library("Reactor Bom", "2020.0.15") {
=======
	library("Reactor Bom", "2020.0.16") {
>>>>>>> 613e76c3
		group("io.projectreactor") {
			imports = [
				"reactor-bom"
			]
		}
	}
	library("REST Assured", "4.5.0") {
		group("io.rest-assured") {
			modules = [
				"json-path",
				"json-schema-validator",
				"rest-assured",
				"scala-support",
				"spring-mock-mvc",
				"spring-web-test-client",
				"xml-path"
			]
		}
	}
	library("RSocket", "1.1.1") {
		group("io.rsocket") {
			imports = [
				"rsocket-bom"
			]
		}
	}
	library("RxJava3", "3.1.3") {
		group("io.reactivex.rxjava3") {
			modules = [
				"rxjava"
			]
		}
	}
	library("Spring Boot", "${version}") {
		group("org.springframework.boot") {
			modules = [
				"spring-boot",
				"spring-boot-test",
				"spring-boot-test-autoconfigure",
				"spring-boot-actuator",
				"spring-boot-actuator-autoconfigure",
				"spring-boot-autoconfigure",
				"spring-boot-autoconfigure-processor",
				"spring-boot-buildpack-platform",
				"spring-boot-configuration-metadata",
				"spring-boot-configuration-processor",
				"spring-boot-devtools",
				"spring-boot-jarmode-layertools",
				"spring-boot-loader",
				"spring-boot-loader-tools",
				"spring-boot-properties-migrator",
				"spring-boot-starter",
				"spring-boot-starter-actuator",
				"spring-boot-starter-amqp",
				"spring-boot-starter-aop",
				"spring-boot-starter-artemis",
				"spring-boot-starter-batch",
				"spring-boot-starter-cache",
				"spring-boot-starter-data-cassandra",
				"spring-boot-starter-data-cassandra-reactive",
				"spring-boot-starter-data-couchbase",
				"spring-boot-starter-data-couchbase-reactive",
				"spring-boot-starter-data-elasticsearch",
				"spring-boot-starter-data-jdbc",
				"spring-boot-starter-data-jpa",
				"spring-boot-starter-data-ldap",
				"spring-boot-starter-data-mongodb",
				"spring-boot-starter-data-mongodb-reactive",
				"spring-boot-starter-data-r2dbc",
				"spring-boot-starter-data-redis",
				"spring-boot-starter-data-redis-reactive",
				"spring-boot-starter-data-neo4j",
				"spring-boot-starter-data-rest",
				"spring-boot-starter-freemarker",
				"spring-boot-starter-groovy-templates",
				"spring-boot-starter-hateoas",
				"spring-boot-starter-integration",
				"spring-boot-starter-jdbc",
				"spring-boot-starter-jetty",
				"spring-boot-starter-jooq",
				"spring-boot-starter-json",
				"spring-boot-starter-log4j2",
				"spring-boot-starter-logging",
				"spring-boot-starter-mail",
				"spring-boot-starter-mustache",
				"spring-boot-starter-oauth2-client",
				"spring-boot-starter-oauth2-resource-server",
				"spring-boot-starter-quartz",
				"spring-boot-starter-reactor-netty",
				"spring-boot-starter-rsocket",
				"spring-boot-starter-security",
				"spring-boot-starter-test",
				"spring-boot-starter-thymeleaf",
				"spring-boot-starter-tomcat",
				"spring-boot-starter-undertow",
				"spring-boot-starter-validation",
				"spring-boot-starter-web",
				"spring-boot-starter-webflux",
				"spring-boot-starter-websocket",
				"spring-boot-starter-web-services"
			]
			plugins = [
				"spring-boot-maven-plugin"
			]
		}
	}
	library("SAAJ Impl", "2.0.1") {
		group("com.sun.xml.messaging.saaj") {
			modules = [
				"saaj-impl"
			]
		}
	}
	library("Selenium", "4.1.1") {
		group("org.seleniumhq.selenium") {
			modules = [
				"selenium-api",
				"selenium-chrome-driver",
				"selenium-edge-driver",
				"selenium-firefox-driver",
				"selenium-ie-driver",
				"selenium-java",
				"selenium-opera-driver",
				"selenium-remote-driver",
				"selenium-safari-driver",
				"selenium-support"
			]
		}
	}
	library("Selenium HtmlUnit", "3.56.0") {
		group("org.seleniumhq.selenium") {
			modules = [
				"htmlunit-driver"
			]
		}
	}
	library("SendGrid", "4.8.2") {
		group("com.sendgrid") {
			modules = [
				"sendgrid-java"
			]
		}
	}
	library("Servlet API", "4.0.1") {
		group("javax.servlet") {
			modules = [
				"javax.servlet-api"
			]
		}
	}
	library("SLF4J", "1.7.33") {
		group("org.slf4j") {
			modules = [
				"jcl-over-slf4j",
				"jul-to-slf4j",
				"log4j-over-slf4j",
				"slf4j-api",
				"slf4j-ext",
				"slf4j-jcl",
				"slf4j-jdk14",
				"slf4j-log4j12",
				"slf4j-nop",
				"slf4j-simple"
			]
		}
	}
	library("SnakeYAML", "1.30") {
		group("org.yaml") {
			modules = [
				"snakeyaml"
			]
		}
	}
	library("Solr", "8.11.1") {
		group("org.apache.solr") {
			modules = [
				"solr-analysis-extras",
				"solr-analytics",
				"solr-cell",
				"solr-core",
				"solr-dataimporthandler",
				"solr-dataimporthandler-extras",
				"solr-gcs-repository",
				"solr-jaegertracer-configurator",
				"solr-langid",
				"solr-ltr",
				"solr-prometheus-exporter",
				"solr-s3-repository",
				"solr-solrj" {
					exclude group: "org.slf4j", module: "jcl-over-slf4j"
				},
				"solr-test-framework",
				"solr-velocity"
			]
		}
	}
	library("Spring AMQP", "3.0.0-M1") {
		group("org.springframework.amqp") {
			modules = [
				"spring-amqp",
				"spring-rabbit",
				"spring-rabbit-stream",
				"spring-rabbit-junit",
				"spring-rabbit-test"
			]
		}
	}
	library("Spring Batch", "5.0.0-M1") {
		group("org.springframework.batch") {
			modules = [
				"spring-batch-core",
				"spring-batch-infrastructure",
				"spring-batch-integration",
				"spring-batch-test"
			]
		}
	}
	library("Spring Data Bom", "2022.0.0-M1") {
		group("org.springframework.data") {
			imports = [
				"spring-data-bom"
			]
		}
	}
	library("Spring Framework", "6.0.0-M2") {
		group("org.springframework") {
			imports = [
				"spring-framework-bom"
			]
		}
	}
	library("Spring HATEOAS", "2.0.0-M1") {
		group("org.springframework.hateoas") {
			modules = [
				"spring-hateoas"
			]
		}
	}
	library("Spring Integration", "6.0.0-M1") {
		group("org.springframework.integration") {
			imports = [
				"spring-integration-bom"
			]
		}
	}
	library("Spring Kafka", "3.0.0-M1") {
		group("org.springframework.kafka") {
			modules = [
				"spring-kafka",
				"spring-kafka-test"
			]
		}
	}
	library("Spring LDAP", "3.0.0-M1") {
		group("org.springframework.ldap") {
			modules = [
				"spring-ldap-core",
				"spring-ldap-core-tiger",
				"spring-ldap-ldif-batch",
				"spring-ldap-ldif-core",
				"spring-ldap-odm",
				"spring-ldap-test"
			]
		}
	}
	library("Spring RESTDocs", "3.0.0-SNAPSHOT") {
		group("org.springframework.restdocs") {
			modules = [
				"spring-restdocs-asciidoctor",
				"spring-restdocs-core",
				"spring-restdocs-mockmvc",
				"spring-restdocs-restassured",
				"spring-restdocs-webtestclient"
			]
		}
	}
	library("Spring Retry", "1.3.1") {
		group("org.springframework.retry") {
			modules = [
				"spring-retry"
			]
		}
	}
	library("Spring Security", "6.0.0-M1") {
		group("org.springframework.security") {
			imports = [
				"spring-security-bom"
			]
		}
	}
	library("Spring Session Bom", "2022.0.0-M1") {
		group("org.springframework.session") {
			imports = [
				"spring-session-bom"
			]
		}
	}
	library("Spring WS", "4.0.0-M1") {
		group("org.springframework.ws") {
			modules = [
				"spring-ws-core",
				"spring-ws-security",
				"spring-ws-support",
				"spring-ws-test",
				"spring-xml"
			]
		}
	}
	library("SQLite JDBC", "3.36.0.3") {
		group("org.xerial") {
			modules = [
				"sqlite-jdbc"
			]
		}
	}
	library("Sun Mail", "2.0.1") {
		group("com.sun.mail") {
			modules = [
				"jakarta.mail"
			]
		}
	}
	library("Thymeleaf", "3.1.0.M1") {
		group("org.thymeleaf") {
			modules = [
				"thymeleaf",
				"thymeleaf-spring6"
			]
		}
	}
	library("Thymeleaf Extras Data Attribute", "2.0.1") {
		group("com.github.mxab.thymeleaf.extras") {
			modules = [
				"thymeleaf-extras-data-attribute"
			]
		}
	}
	library("Thymeleaf Extras Java8Time", "3.0.4.RELEASE") {
		group("org.thymeleaf.extras") {
			modules = [
				"thymeleaf-extras-java8time"
			]
		}
	}
	library("Thymeleaf Extras SpringSecurity", "3.1.0.M1") {
		group("org.thymeleaf.extras") {
			modules = [
				"thymeleaf-extras-springsecurity6"
			]
		}
	}
	library("Thymeleaf Layout Dialect", "3.0.0") {
		group("nz.net.ultraq.thymeleaf") {
			modules = [
				"thymeleaf-layout-dialect"
			]
		}
	}
	library("Tomcat", "${tomcatVersion}") {
		group("org.apache.tomcat") {
			modules = [
				"tomcat-annotations-api",
				"tomcat-jdbc",
				"tomcat-jsp-api"
			]
		}
		group("org.apache.tomcat.embed") {
			modules = [
				"tomcat-embed-core",
				"tomcat-embed-el",
				"tomcat-embed-jasper",
				"tomcat-embed-websocket"
			]
		}
	}
	library("UnboundID LDAPSDK", "4.0.14") {
		group("com.unboundid") {
			modules = [
				"unboundid-ldapsdk"
			]
		}
	}
	library("Undertow", "2.2.14.Final") {
		group("io.undertow") {
			modules = [
				"undertow-core",
				"undertow-servlet-jakarta",
				"undertow-websockets-jsr-jakarta"
			]
		}
	}
	library("Versions Maven Plugin", "2.8.1") {
		group("org.codehaus.mojo") {
			plugins = [
				"versions-maven-plugin"
			]
		}
	}
	library("WebJars Locator Core", "0.48") {
		group("org.webjars") {
			modules = [
				"webjars-locator-core"
			]
		}
	}
	library("WSDL4j", "1.6.3") {
		group("wsdl4j") {
			modules = [
				"wsdl4j"
			]
		}
	}
	library("XML Maven Plugin", "1.0.2") {
		group("org.codehaus.mojo") {
			plugins = [
				"xml-maven-plugin"
			]
		}
	}
	library("XmlUnit2", "2.8.4") {
		group("org.xmlunit") {
			modules = [
				"xmlunit-assertj",
				"xmlunit-core",
				"xmlunit-legacy",
				"xmlunit-matchers",
				"xmlunit-placeholders"
			]
		}
	}
	library("Yasson", "2.0.4") {
		group("org.eclipse") {
			modules = [
				"yasson"
			]
		}
	}
}

generateMetadataFileForMavenPublication {
	enabled = false
}<|MERGE_RESOLUTION|>--- conflicted
+++ resolved
@@ -1101,11 +1101,7 @@
 			]
 		}
 	}
-<<<<<<< HEAD
-	library("Reactor Bom", "2020.0.15") {
-=======
 	library("Reactor Bom", "2020.0.16") {
->>>>>>> 613e76c3
 		group("io.projectreactor") {
 			imports = [
 				"reactor-bom"
