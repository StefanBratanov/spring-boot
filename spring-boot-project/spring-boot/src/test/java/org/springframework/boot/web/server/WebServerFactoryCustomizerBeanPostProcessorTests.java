--- conflicted
+++ resolved
@@ -55,17 +55,9 @@
 
 	@Test
 	public void setBeanFactoryWhenNotListableShouldThrowException() {
-<<<<<<< HEAD
-		assertThatIllegalArgumentException()
-				.isThrownBy(() -> this.processor.setBeanFactory(mock(BeanFactory.class)))
-				.withMessageContaining("WebServerCustomizerBeanPostProcessor can only "
-						+ "be used with a ListableBeanFactory");
-=======
-		this.thrown.expect(IllegalArgumentException.class);
-		this.thrown
-				.expectMessage("WebServerCustomizerBeanPostProcessor can only " + "be used with a ListableBeanFactory");
-		this.processor.setBeanFactory(mock(BeanFactory.class));
->>>>>>> c6c139d9
+		assertThatIllegalArgumentException().isThrownBy(() -> this.processor.setBeanFactory(mock(BeanFactory.class)))
+				.withMessageContaining(
+						"WebServerCustomizerBeanPostProcessor can only " + "be used with a ListableBeanFactory");
 	}
 
 	@Test
