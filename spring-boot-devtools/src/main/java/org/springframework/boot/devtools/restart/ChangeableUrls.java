--- conflicted
+++ resolved
@@ -139,12 +139,7 @@
 		}
 		String[] entries = StringUtils.delimitedListToStringArray(classPath, " ");
 		List<URL> urls = new ArrayList<>(entries.length);
-<<<<<<< HEAD
-		File parent = new File(jarFile.getName()).getParentFile();
-		List<File> nonExistentEntries = new ArrayList<>();
-=======
 		List<URL> nonExistentEntries = new ArrayList<>();
->>>>>>> c27d678b
 		for (String entry : entries) {
 			try {
 				URL referenced = new URL(jarUrl, entry);
