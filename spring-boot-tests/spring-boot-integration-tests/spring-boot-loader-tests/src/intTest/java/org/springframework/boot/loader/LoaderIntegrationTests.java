/*
<<<<<<< HEAD
 * Copyright 2012-2021 the original author or authors.
=======
 * Copyright 2012-2022 the original author or authors.
>>>>>>> 1f77533b
 *
 * Licensed under the Apache License, Version 2.0 (the "License");
 * you may not use this file except in compliance with the License.
 * You may obtain a copy of the License at
 *
 *      https://www.apache.org/licenses/LICENSE-2.0
 *
 * Unless required by applicable law or agreed to in writing, software
 * distributed under the License is distributed on an "AS IS" BASIS,
 * WITHOUT WARRANTIES OR CONDITIONS OF ANY KIND, either express or implied.
 * See the License for the specific language governing permissions and
 * limitations under the License.
 */

package org.springframework.boot.loader;

import java.io.File;
import java.time.Duration;
import java.util.ArrayList;
import java.util.List;
import java.util.function.Supplier;
import java.util.stream.Stream;

import org.junit.jupiter.params.ParameterizedTest;
import org.junit.jupiter.params.provider.MethodSource;
import org.testcontainers.containers.GenericContainer;
import org.testcontainers.containers.output.ToStringConsumer;
import org.testcontainers.containers.startupcheck.OneShotStartupCheckStrategy;
import org.testcontainers.images.builder.ImageFromDockerfile;
import org.testcontainers.utility.DockerImageName;
import org.testcontainers.utility.MountableFile;

import org.springframework.util.Assert;

import static org.assertj.core.api.Assertions.assertThat;

/**
 * Integration tests loader that supports fat jars.
 *
 * @author Phillip Webb
 */
class LoaderIntegrationTests {

<<<<<<< HEAD
	private static final DockerImageName JRE = DockerImageName.parse("eclipse-temurin:17.0.1_12-jdk-alpine");
=======
	private final ToStringConsumer output = new ToStringConsumer();
>>>>>>> 1f77533b

	@ParameterizedTest
	@MethodSource("javaRuntimes")
	void readUrlsWithoutWarning(JavaRuntime javaRuntime) {
		try (GenericContainer<?> container = createContainer(javaRuntime)) {
			container.start();
			System.out.println(this.output.toUtf8String());
			assertThat(this.output.toUtf8String()).contains(">>>>> 287649 BYTES from").doesNotContain("WARNING:")
					.doesNotContain("illegal").doesNotContain("jar written to temp");
		}
	}

	private GenericContainer<?> createContainer(JavaRuntime javaRuntime) {
		return javaRuntime.getContainer().withLogConsumer(this.output)
				.withCopyFileToContainer(MountableFile.forHostPath(findApplication().toPath()), "/app.jar")
				.withStartupCheckStrategy(new OneShotStartupCheckStrategy().withTimeout(Duration.ofMinutes(5)))
				.withCommand("java", "-jar", "app.jar");
	}

	private File findApplication() {
		String name = String.format("build/%1$s/build/libs/%1$s.jar", "spring-boot-loader-tests-app");
		File jar = new File(name);
		Assert.state(jar.isFile(), () -> "Could not find " + name + ". Have you built it?");
		return jar;
	}

	static Stream<JavaRuntime> javaRuntimes() {
		List<JavaRuntime> javaRuntimes = new ArrayList<>();
		javaRuntimes.add(JavaRuntime.openJdk("8"));
		javaRuntimes.add(JavaRuntime.openJdk("11"));
		javaRuntimes.add(JavaRuntime.openJdk("17"));
		javaRuntimes.add(JavaRuntime.oracleJdk17());
		return javaRuntimes.stream();
	}

	static final class JavaRuntime {

		private final Supplier<GenericContainer<?>> container;

		private JavaRuntime(Supplier<GenericContainer<?>> container) {
			this.container = container;
		}

		GenericContainer<?> getContainer() {
			return this.container.get();
		}

		static JavaRuntime openJdk(String version) {
			DockerImageName image = DockerImageName.parse("bellsoft/liberica-openjdk-debian:" + version);
			return new JavaRuntime(() -> new GenericContainer<>(image));
		}

		static JavaRuntime oracleJdk17() {
			ImageFromDockerfile image = new ImageFromDockerfile("spring-boot-loader/oracle-jdk-17")
					.withFileFromFile("Dockerfile", new File("src/intTest/resources/conf/oracle-jdk-17/Dockerfile"));
			return new JavaRuntime(() -> new GenericContainer<>(image));
		}

	}

}<|MERGE_RESOLUTION|>--- conflicted
+++ resolved
@@ -1,9 +1,5 @@
 /*
-<<<<<<< HEAD
- * Copyright 2012-2021 the original author or authors.
-=======
  * Copyright 2012-2022 the original author or authors.
->>>>>>> 1f77533b
  *
  * Licensed under the Apache License, Version 2.0 (the "License");
  * you may not use this file except in compliance with the License.
@@ -47,11 +43,7 @@
  */
 class LoaderIntegrationTests {
 
-<<<<<<< HEAD
-	private static final DockerImageName JRE = DockerImageName.parse("eclipse-temurin:17.0.1_12-jdk-alpine");
-=======
 	private final ToStringConsumer output = new ToStringConsumer();
->>>>>>> 1f77533b
 
 	@ParameterizedTest
 	@MethodSource("javaRuntimes")
@@ -80,8 +72,6 @@
 
 	static Stream<JavaRuntime> javaRuntimes() {
 		List<JavaRuntime> javaRuntimes = new ArrayList<>();
-		javaRuntimes.add(JavaRuntime.openJdk("8"));
-		javaRuntimes.add(JavaRuntime.openJdk("11"));
 		javaRuntimes.add(JavaRuntime.openJdk("17"));
 		javaRuntimes.add(JavaRuntime.oracleJdk17());
 		return javaRuntimes.stream();
